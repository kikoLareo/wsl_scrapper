#!/usr/bin/env python3
"""
WSL Scraper - Enfoque por Surfista Individual
1. Obtener surfistas por nacionalidad
2. Para cada surfista, obtener todos sus campeonatos de los años configurados
3. Para cada campeonato, obtener heats detallados
"""

import argparse
import requests
import time
import json
import logging
import re
from concurrent.futures import ThreadPoolExecutor
from bs4 import BeautifulSoup
from urllib.parse import urljoin
from typing import List, Dict, Optional
from pathlib import Path
from dataclasses import dataclass, asdict
from datetime import datetime
from tqdm import tqdm

from config import DEFAULT_YEARS, DEFAULT_COUNTRIES, COUNTRY_CODE_MAP

# Setup logging
logging.basicConfig(level=logging.INFO, format='%(asctime)s - %(levelname)s - %(message)s')
logger = logging.getLogger(__name__)

@dataclass
class Heat:
    heat_id: str
    round_name: str
    position: int
    total_score: float
    wave_scores: List[float]
    advanced: bool
    heat_date: Optional[str] = None

@dataclass
class Event:
    event_id: str
    event_name: str
    location: str
    tour_type: str  # CT, CS, QS, Longboard, Junior, etc.
    start_date: Optional[str] = None
    final_position: Optional[int] = None
    points_earned: Optional[float] = None
    heats: List[Heat] = None

@dataclass 
class Surfer:
    surfer_id: str
    name: str
    country: str
    events: List[Event] = None

class WSLSurferFocused:
    """Scraper enfocado por surfista individual"""

    def __init__(self, years: List[int] = None, countries: List[str] = None,
                 surfer_filter: Optional[List[str]] = None, max_workers: int = 5):
        self.base_url = "https://www.worldsurfleague.com"
        self.session = requests.Session()
        self.session.headers.update({
            'User-Agent': 'Mozilla/5.0 (Macintosh; Intel Mac OS X 10_15_7) AppleWebKit/537.36'
        })

        self.years = years or DEFAULT_YEARS
        self.country_codes = countries or DEFAULT_COUNTRIES
        self.country_ids = [COUNTRY_CODE_MAP.get(c.upper()) for c in self.country_codes if c.upper() in COUNTRY_CODE_MAP]
        self.surfer_filter = surfer_filter
        self.max_workers = max_workers

        # Crear directorios
        Path("data").mkdir(exist_ok=True)
        Path("data/surfers").mkdir(exist_ok=True)
        Path("data/events").mkdir(exist_ok=True)
        Path("data/heats").mkdir(exist_ok=True)
    
    def get_surfers(self) -> List[Dict]:
        """Obtener todos los surfistas de los países configurados"""
        logger.info("Obteniendo listado de surfistas...")
<<<<<<< HEAD
        # Los parámetros de país se envían como arrays sin índice: countryIds[]=<id>
        query = "&".join([f"countryIds%5B%5D={cid}" for cid in self.country_ids])
=======
        query = "&".join([f"countryIds%5B{i}%5D={cid}" for i, cid in enumerate(self.country_ids)])
>>>>>>> 40e663d9
        url = f"{self.base_url}/athletes?{query}&rnd={int(time.time() * 1000)}"

        try:
            response = self.session.get(url)
            if response.status_code != 200:
                logger.error(f"Error obteniendo surfistas: {response.status_code}")
                return []

            soup = BeautifulSoup(response.text, 'html.parser')

            athlete_names = soup.select('.athlete-name')
            athlete_countries = soup.select('.athlete-country-name')
            pagination_label = soup.select_one('.paginationLabel')
            total_surfers = 0
            if pagination_label:
                match = re.search(r'(\\d+) - (\\d+) of (\\d+) items', pagination_label.get_text(strip=True))
                if match:
                    total_surfers = int(match.group(3))
                    last_index = int(match.group(2))
                    while last_index < total_surfers:
                        new_url = f"{self.base_url}/athletes?{query}&offset={last_index}"
                        resp = self.session.get(new_url)
                        if resp.status_code != 200:
                            break
                        sub = BeautifulSoup(resp.text, 'html.parser')
                        new_names = sub.select('.athlete-name')
                        new_countries = sub.select('.athlete-country-name')
                        athlete_names.extend(new_names)
                        athlete_countries.extend(new_countries)
                        per_page = len(new_names)
                        if per_page == 0:
                            break
                        last_index += per_page

            surfers = []
            for name_elem, country_elem in zip(athlete_names, athlete_countries):
                name = name_elem.get_text(strip=True)
                country = country_elem.get_text(strip=True)
                profile_url = name_elem['href']
                match = re.search(r'/athletes/(\\d+)/', profile_url)
                surfer_id = match.group(1) if match else None
                if surfer_id and name:
                    surfers.append({'id': surfer_id, 'name': name, 'country': country, 'profile_url': profile_url})

            if self.surfer_filter:
                surfers = [s for s in surfers if s['name'] in self.surfer_filter or s['id'] in self.surfer_filter]

            logger.info(f"Encontrados {len(surfers)} surfistas")
            return surfers

        except Exception as e:
            logger.error(f"Error obteniendo surfistas: {e}")
            return []

    def get_surfer_events(self, surfer_data: dict, year: int) -> List[Event]:
        """Obtener todos los eventos del año indicado para un surfista"""
        surfer_id = surfer_data['id']
        surfer_name = surfer_data['name']
        logger.info(f"Obteniendo eventos {year} para {surfer_name} (ID: {surfer_id})")

        base_url = f"{self.base_url}/athletes/{surfer_id}/{surfer_name.lower().replace(' ', '-')}"
        year_results_url = f"{base_url}?section=yearResults"

        try:
            response = self.session.get(year_results_url)
            if response.status_code != 200:
                logger.warning(f"No se pudo acceder al perfil de {surfer_name}: {response.status_code}")
                return []

            soup = BeautifulSoup(response.text, 'html.parser')

            # Buscar todos los tour codes del selector
            select = soup.find('select', {'name': 'yearResultsTourCode'})
            if not select:
                logger.warning(f"No se encontró el selector de tours para {surfer_name}")
                return []

            tour_options = select.find_all('option')
            tour_codes = [opt['value'] for opt in tour_options if opt.get('value') ]

            logger.info(f"Tour codes encontrados para {surfer_name}: {tour_codes}")

            all_events: List[Event] = []

            for code in tour_codes:
                url = f"{base_url}?section=yearResults&yearResultsTourCode={code}&year={year}"
                logger.debug(f"Consultando eventos en: {url}")
                res = self.session.get(url)
                if res.status_code != 200:
                    logger.warning(f"  ⚠️ No se pudo acceder a eventos para {surfer_name} en tour {code}")
                    continue

                sub_soup = BeautifulSoup(res.text, 'html.parser')
                event_links = sub_soup.find_all('a', href=re.compile(r'eventresults'))

                logger.info(f"  ➕ {len(event_links)} eventos encontrados en tour {code}")

                for link in event_links:
                    href = link.get('href')
                    event_text = link.get_text(strip=True)
                    if not href or not event_text:
                        continue

                    match_id = re.search(r'eventId=(\d+)', href)
                    event_id = match_id.group(1) if match_id else f"event_{hash(href) % 10000}"

                    event = Event(
                        event_id=event_id,
                        event_name=event_text,
                        location="Unknown",
                        tour_type=code.upper()
                    )

                    event_url = urljoin(self.base_url, href)
                    event_details = self._get_event_details(event_url, surfer_id, surfer_name)
                    if event_details:
                        event.final_position = event_details.get('position')
                        event.points_earned = event_details.get('points')
                        event.heats = event_details.get('heats', [])

                    all_events.append(event)
                    logger.info(f"    ✅ {event_text} ({code.upper()})")

            logger.info(f"🎯 Total eventos {year} para {surfer_name}: {len(all_events)}")
            return all_events

        except Exception as e:
            logger.error(f"Error obteniendo eventos para {surfer_name}: {e}")
            return []

        
    def _extract_tour_type_from_url(self, url: str) -> str:
        """Extraer tipo de tour desde URL"""
        if '/ct/' in url or '/championship-tour/' in url:
            return 'Championship Tour'
        elif '/cs/' in url or '/challenger-series/' in url:
            return 'Challenger Series'
        elif '/qs/' in url or '/qualifying-series/' in url:
            return 'Qualifying Series'
        elif '/longboard/' in url:
            return 'Longboard Tour'
        elif '/junior/' in url:
            return 'Junior Tour'
        elif '/big-wave/' in url:
            return 'Big Wave Tour'
        else:
            return 'Unknown Tour'
    
    def _extract_event_id_from_url(self, url: str) -> str:
        """Extraer ID del evento desde URL"""
        match = re.search(r'/events/\d{4}/[^/]+/[^/]+/(\d+)/', url)
        if match:
            return match.group(1)
        return f"event_{hash(url) % 10000}"
    
    def _extract_location_from_url(self, url: str) -> str:
        """Extraer ubicación desde URL o texto"""
        # Extraer de la URL si es posible
        parts = url.split('/')
        if len(parts) > 6:
            location_part = parts[-2] if parts[-1] == '' else parts[-1]
            return location_part.replace('-', ' ').title()
        return "Unknown Location"
    
    def _search_events_alternative(self, surfer_id: str, surfer_name: str, year: int) -> List[Event]:
        """Búsqueda alternativa de eventos cuando no aparecen en el perfil"""
        logger.info(f"Búsqueda alternativa de eventos para {surfer_name} en {year}...")

        search_urls = [
            f"{self.base_url}/athletes/{surfer_id}/results?year={year}",
            f"{self.base_url}/athletes/{surfer_id}/events?year={year}",
            f"{self.base_url}/events/{year}?athleteId={surfer_id}",
        ]
        
        events = []
        
        for url in search_urls:
            try:
                response = self.session.get(url)
                if response.status_code == 200:
                    soup = BeautifulSoup(response.text, 'html.parser')
                    
                    # Buscar eventos en esta página
                    event_elements = soup.find_all(['a', 'div'], href=re.compile(rf'/events/{year}/') if hasattr(soup, 'href') else None)
                    
                    for elem in event_elements:
                        href = elem.get('href') if hasattr(elem, 'get') else None
                        if href and f'/events/{year}/' in href:
                            event_name = elem.get_text(strip=True)
                            
                            if event_name and len(event_name) > 3:  # Filtrar textos muy cortos
                                event = Event(
                                    event_id=self._extract_event_id_from_url(href),
                                    event_name=event_name,
                                    location=self._extract_location_from_url(href),
                                    tour_type=self._extract_tour_type_from_url(href)
                                )
                                events.append(event)
                                logger.info(f"  🔍 Evento alternativo: {event_name}")
                    
                    if events:  # Si encontró eventos, no necesita buscar más
                        break
                        
            except Exception as e:
                logger.debug(f"Error en búsqueda alternativa {url}: {e}")
                continue
        
        return events
    
    def _get_event_details(self, event_url: str, surfer_id: str, surfer_name: str) -> Optional[Dict]:
        """Obtener detalles específicos del evento para el surfista"""
        logger.debug(f"Obteniendo detalles de evento: {event_url}")
        
        time.sleep(1)  # Rate limiting
        
        try:
            response = self.session.get(event_url)
            if response.status_code != 200:
                return None
            
            soup = BeautifulSoup(response.text, 'html.parser')
            
            # Buscar datos específicos del surfista en este evento
            event_details = {
                'position': None,
                'points': None,
                'heats': []
            }
            
            # Buscar heats donde participó este surfista
            heats = self._extract_surfer_heats(soup, surfer_id, surfer_name)
            event_details['heats'] = heats
            
            # Buscar posición final si está disponible
            position = self._extract_final_position(soup, surfer_name)
            if position:
                event_details['position'] = position
            
            return event_details
            
        except Exception as e:
            logger.debug(f"Error obteniendo detalles de evento: {e}")
            return None
    
    def _extract_surfer_heats(self, soup: BeautifulSoup, surfer_id: str, surfer_name: str) -> List[Heat]:
        """Extraer heats específicos donde participó el surfista"""
        heats = []
        
        # Buscar contenedores de heat reales
        heat_elements = soup.select('div.hot-heat')
        
        for heat_elem in heat_elements:
            try:
                logger.info(f"Heat found")
                # Verificar si este heat contiene al surfista
                heat_data = self._parse_heat_for_surfer(heat_elem, surfer_name)
                if heat_data:
                    heats.append(heat_data)
                        
            except Exception as e:
                logger.debug(f"Error procesando heat: {e}")
                continue
        
        return heats
    
    def _get_wave_scores_for_athlete(self, heat_elem, athlete_index: int, only_counted: bool = True) -> List[float]:
        """Extraer puntuaciones de olas por columna (índice 1-based) dentro de .hot-heat__waves-details."""
        scores: List[float] = []
        if not heat_elem or not isinstance(athlete_index, int) or athlete_index < 1:
            return scores

        waves_root = heat_elem.select_one('.hot-heat__waves-details')
        if not waves_root:
            return scores

        wave_items = waves_root.select('.wave-item')
        target_col = athlete_index - 1

        for wi in wave_items:
            waves = wi.select('.wave')
            if len(waves) <= target_col:
                continue
            wave_div = waves[target_col]
            if only_counted and 'wave--counted' not in wave_div.get('class', []):
                continue
            score_span = wave_div.select_one('.wave-score')
            if not score_span:
                continue
            try:
                score_val = float(score_span.get_text(strip=True))
                scores.append(score_val)
            except ValueError:
                continue

        return scores
    

    def _parse_heat_for_surfer(self, heat_elem, surfer_name: str) -> Optional[Heat]:
        """Parse de heat específico para el surfista (usando el HTML que proporcionaste)"""
        try:
            # Extraer nombre del heat
            heat_name_elem = heat_elem.find(class_='heat-name')
            round_name = heat_name_elem.get_text(strip=True) if heat_name_elem else "Unknown Round"
            
            # Buscar el atleta específico en este heat (solo dentro del contenedor principal de atletas)
            athletes_container = heat_elem.select_one('.hot-heat__athletes')
            if not athletes_container:
                logger.info(f"No se encontraron atletas en el heat: {round_name}")
                return None
            athletes = athletes_container.select('.hot-heat-athlete')
            
            for athlete in athletes:
                # Verificar si es nuestro surfista
                name_elem = athlete.find(class_='hot-heat-athlete__name')
                if not name_elem:
                    continue
                    
                athlete_name = name_elem.get_text(strip=True)
                
                if surfer_name.lower() in athlete_name.lower():
                    # Extraer datos del surfista
                    score_elem = athlete.find(class_='hot-heat-athlete__score')
                    total_score = float(score_elem.get_text(strip=True)) if score_elem else 0.0
                    
                    position = self._extract_position_from_athlete(athlete)
                    advanced = self._check_if_advanced(athlete)
                    wave_scores = []    

                    # Obtener notas del heat por índice de atleta
                    athlete_index = None
                    try:
                        athlete_index = int(athlete.get('data-athlete-index'))
                    except Exception:
                        athlete_index = None
                    if not athlete_index:
                        class_names = ' '.join(athlete.get('class', []))
                        m_idx = re.search(r'athlete-index-(\d+)', class_names)
                        if m_idx:
                            athlete_index = int(m_idx.group(1))

                    if athlete_index:
                        wave_scores = self._get_wave_scores_for_athlete(heat_elem, athlete_index, only_counted=False)
                   

                    # Determinar posición y si avanzó
                   
                    
                    heat_replay = heat_elem.select_one('a.hot-heat__replay-link')
                    heat_link = heat_replay['href'] if heat_replay and heat_replay.has_attr('href') else '' 

                    #Obtenemos el id del heat: href="/athletes/10158/adur-amatriain/eventresults?eventId=4889&heatId=106821"
                    heat_id = None
                    if heat_link:
                        heat_id_match = re.search(r'heatId=(\d+)', heat_link)
                        if heat_id_match:
                            heat_id = heat_id_match.group(1)
                     
                    heat = Heat(
                        heat_id=f"heat_{heat_id}" if heat_id else f"heat_{hash(round_name) % 100000}",
                        round_name=round_name,
                        position=position,
                        total_score=total_score,
                        wave_scores=wave_scores,
                        advanced=advanced
                    )

                    # wave_scores ya fueron extraídas por columna (si existían)
                    
                    return heat
            
        except Exception as e:
            logger.debug(f"Error parseando heat para {surfer_name}: {e}")
            
        return None
    
    def _extract_position_from_athlete(self, athlete_elem) -> int:
        """Extraer posición desde clases CSS"""
        class_names = athlete_elem.get('class', [])
        for class_name in class_names:
            if 'athlete-place-' in str(class_name):
                match = re.search(r'athlete-place-(\d+)', str(class_name))
                if match:
                    return int(match.group(1))
        return 1
    
    def _check_if_advanced(self, athlete_elem) -> bool:
        """Verificar si avanzó"""
        class_names = athlete_elem.get('class', [])
        return any('advance' in str(class_name) for class_name in class_names)
    
    def _extract_final_position(self, soup: BeautifulSoup, surfer_name: str) -> Optional[int]:
        """Extraer posición final del evento"""
        # Buscar en tablas de resultados
        result_tables = soup.find_all('table')
        for table in result_tables:
            rows = table.find_all('tr')
            for i, row in enumerate(rows):
                if surfer_name.lower() in row.get_text().lower():
                    # La posición podría estar en la primera celda
                    cells = row.find_all(['td', 'th'])
                    if cells:
                        try:
                            return int(cells[0].get_text(strip=True))
                        except ValueError:
                            continue
        return None
    
    def process_all_surfers(self):
        """Procesar todos los surfistas configurados"""
        logger.info("=== PROCESANDO SURFISTAS ===")

        surfers_list = self.get_surfers()
        logger.info(f"Total surfistas a procesar: {len(surfers_list)}")

        def worker(surfer_data: Dict) -> Surfer:
            events: List[Event] = []
            for year in self.years:
                events.extend(self.get_surfer_events(surfer_data, year))
            surfer = Surfer(
                surfer_id=surfer_data['id'],
                name=surfer_data['name'],
                country=surfer_data['country'],
                events=events
            )
            self._save_surfer_data(surfer)
            return surfer

        all_surfers_data: List[Surfer] = []
        with ThreadPoolExecutor(max_workers=self.max_workers) as executor:
            for surfer in tqdm(executor.map(worker, surfers_list), total=len(surfers_list), desc="Surfistas"):
                all_surfers_data.append(surfer)

        self._save_final_data(all_surfers_data)
        return all_surfers_data
    
    def _save_surfer_data(self, surfer: Surfer):
        """Guardar datos individuales del surfista"""
        filename = f"data/surfers/{surfer.surfer_id}_{surfer.name.replace(' ', '_')}.json"
        
        with open(filename, 'w', encoding='utf-8') as f:
            json.dump(asdict(surfer), f, ensure_ascii=False, indent=2, default=str)
    
    def _save_final_data(self, surfers_data: List[Surfer]):
        """Guardar datos finales consolidados"""
        timestamp = datetime.now().strftime('%Y%m%d_%H%M%S')
        
        # JSON completo
        final_data = {
            'timestamp': timestamp,
            'total_surfers': len(surfers_data),
            'surfers': [asdict(surfer) for surfer in surfers_data]
        }
        
        json_file = f"data/surfers_{timestamp}.json"
        with open(json_file, 'w', encoding='utf-8') as f:
            json.dump(final_data, f, ensure_ascii=False, indent=2, default=str)
        
        logger.info(f"✅ Datos guardados en: {json_file}")
        
        # CSV de surfistas
        import csv
        
        surfers_csv = f"data/surfers_summary_{timestamp}.csv"
        with open(surfers_csv, 'w', newline='', encoding='utf-8') as f:
            writer = csv.writer(f)
            writer.writerow(['ID', 'Name', 'Country', 'Events', 'Total_Heats', 'Tours'])
            
            for surfer in surfers_data:
                events_count = len(surfer.events) if surfer.events else 0
                heats_count = sum(len(e.heats) for e in surfer.events if e.heats) if surfer.events else 0
                tours = set(e.tour_type for e in surfer.events) if surfer.events else set()
                
                writer.writerow([
                    surfer.surfer_id,
                    surfer.name,
                    surfer.country,
                    events_count,
                    heats_count,
                    ', '.join(tours)
                ])
        
        logger.info(f"✅ CSV resumen guardado en: {surfers_csv}")

        # === Archivos BRUTOS para análisis de datos ===
        # 1) JSON bruto: lista simple de surfistas con su estructura completa (sin envoltorio decorativo)
        raw_json = f"data/all_surfers_raw_{timestamp}.json"
        with open(raw_json, 'w', encoding='utf-8') as f:
            json.dump([asdict(s) for s in surfers_data], f, ensure_ascii=False, default=str)

        # 2) JSONL y CSV de heats: filas planas por heat para análisis
        heats_jsonl = f"data/all_heats_raw_{timestamp}.jsonl"
        heats_csv = f"data/all_heats_raw_{timestamp}.csv"

        # Construir filas planas por heat
        heat_rows: List[Dict] = []
        for surfer in surfers_data:
            surfer_id = surfer.surfer_id
            surfer_name = surfer.name
            surfer_country = surfer.country
            events = surfer.events or []
            for event in events:
                event_id = event.event_id
                event_name = event.event_name
                event_location = event.location
                tour_type = event.tour_type
                final_position = event.final_position
                points_earned = event.points_earned
                heats = event.heats or []
                for heat in heats:
                    heat_rows.append({
                        'surfer_id': surfer_id,
                        'surfer_name': surfer_name,
                        'country': surfer_country,
                        'event_id': event_id,
                        'event_name': event_name,
                        'event_location': event_location,
                        'tour_type': tour_type,
                        'event_final_position': final_position,
                        'event_points_earned': points_earned,
                        'heat_id': heat.heat_id,
                        'round_name': heat.round_name,
                        'heat_position': heat.position,
                        'heat_total_score': heat.total_score,
                        'heat_advanced': heat.advanced,
                        'heat_date': heat.heat_date,
                        'wave_scores': heat.wave_scores,
                    })

        # Guardar JSONL
        with open(heats_jsonl, 'w', encoding='utf-8') as f:
            for row in heat_rows:
                f.write(json.dumps(row, ensure_ascii=False, default=str) + '\n')

        # Guardar CSV de heats (columna wave_scores como string separado por |)
        if heat_rows:
            fieldnames = [
                'surfer_id', 'surfer_name', 'country',
                'event_id', 'event_name', 'event_location', 'tour_type',
                'event_final_position', 'event_points_earned',
                'heat_id', 'round_name', 'heat_position', 'heat_total_score', 'heat_advanced', 'heat_date',
                'wave_scores'
            ]
            with open(heats_csv, 'w', newline='', encoding='utf-8') as f:
                writer = csv.DictWriter(f, fieldnames=fieldnames)
                writer.writeheader()
                for r in heat_rows:
                    r_out = dict(r)
                    # Serializar wave_scores a string para CSV
                    wave_scores = r_out.get('wave_scores') or []
                    r_out['wave_scores'] = '|'.join(str(x) for x in wave_scores)
                    writer.writerow(r_out)

        # Copias “estables” sin timestamp para consumo recurrente
        stable_raw_json = 'data/all_surfers_raw.json'
        stable_heats_jsonl = 'data/all_heats_raw.jsonl'
        stable_heats_csv = 'data/all_heats_raw.csv'
        try:
            # Escribir/overwite versiones estables
            with open(stable_raw_json, 'w', encoding='utf-8') as f:
                json.dump([asdict(s) for s in surfers_data], f, ensure_ascii=False, default=str)
            with open(stable_heats_jsonl, 'w', encoding='utf-8') as f:
                for row in heat_rows:
                    f.write(json.dumps(row, ensure_ascii=False, default=str) + '\n')
            if heat_rows:
                with open(stable_heats_csv, 'w', newline='', encoding='utf-8') as f:
                    writer = csv.DictWriter(f, fieldnames=fieldnames)
                    writer.writeheader()
                    for r in heat_rows:
                        r_out = dict(r)
                        wave_scores = r_out.get('wave_scores') or []
                        r_out['wave_scores'] = '|'.join(str(x) for x in wave_scores)
                        writer.writerow(r_out)
        except Exception as e:
            logger.debug(f"No se pudieron escribir archivos estables: {e}")

        logger.info(f"📦 Archivos brutos guardados: {raw_json}, {heats_jsonl}, {heats_csv}")

def main():
    """Función principal con nuevo enfoque"""
    print("🏄‍♂️ WSL Scraper - Enfoque por Surfista")
    print("=" * 50)
    
    parser = argparse.ArgumentParser(description="WSL scraper")
    parser.add_argument('--years', nargs='+', type=int, default=DEFAULT_YEARS, help='Años a analizar')
    parser.add_argument('--countries', nargs='+', default=DEFAULT_COUNTRIES, help='Códigos de país a incluir')
    parser.add_argument('--surfers', nargs='+', help='IDs o nombres de surfistas específicos')
    parser.add_argument('--max-workers', type=int, default=5, help='Número máximo de hilos')
    args = parser.parse_args()

    scraper = WSLSurferFocused(years=args.years, countries=args.countries,
                               surfer_filter=args.surfers, max_workers=args.max_workers)

    # Procesar surfistas
    surfers_data = scraper.process_all_surfers()
    
    # Estadísticas finales
    total_surfers = len(surfers_data)
    total_events = sum(len(s.events) for s in surfers_data if s.events)
    total_heats = sum(sum(len(e.heats) for e in s.events if e.heats) for s in surfers_data if s.events)
    
    print(f"\n📊 ESTADÍSTICAS FINALES:")
    print(f"Total surfistas procesados: {total_surfers}")
    print(f"Total eventos: {total_events}")
    print(f"Total heats extraídos: {total_heats}")
    
    # Tours representados
    all_tours = set()
    for surfer in surfers_data:
        if surfer.events:
            for event in surfer.events:
                all_tours.add(event.tour_type)
    
    print(f"Tours encontrados: {', '.join(all_tours)}")
    print(f"\n✅ Datos completos guardados en directorio 'data/'")

if __name__ == "__main__":
    main()<|MERGE_RESOLUTION|>--- conflicted
+++ resolved
@@ -81,12 +81,8 @@
     def get_surfers(self) -> List[Dict]:
         """Obtener todos los surfistas de los países configurados"""
         logger.info("Obteniendo listado de surfistas...")
-<<<<<<< HEAD
-        # Los parámetros de país se envían como arrays sin índice: countryIds[]=<id>
-        query = "&".join([f"countryIds%5B%5D={cid}" for cid in self.country_ids])
-=======
+
         query = "&".join([f"countryIds%5B{i}%5D={cid}" for i, cid in enumerate(self.country_ids)])
->>>>>>> 40e663d9
         url = f"{self.base_url}/athletes?{query}&rnd={int(time.time() * 1000)}"
 
         try:
